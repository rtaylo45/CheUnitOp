--- conflicted
+++ resolved
@@ -128,11 +128,9 @@
 # Pyre type checker
 .pyre/
 
-<<<<<<< HEAD
 # pycharm shit
 .idea/
-=======
+
 # My stuff
 *.swp
-*.png
->>>>>>> 1aebd891
+*.png